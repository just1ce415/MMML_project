import numpy as np
from tqdm import tqdm
import matplotlib.pyplot as plt
from sklearn.decomposition import PCA
<<<<<<< HEAD
=======
from scipy.special import logsumexp


#################################################
# Random Walk
#################################################


def build_nn_graph(X, num_nn, perplexity):
    """
    Build nearest neighbors graph.

    Parameters:
        X (np.array): Array of samples
        num_nn (int): Number of nearest neighbors
        perplexity: Desired perplexity for all points
    Returns:
        graph (dict): Built graph
    """
    graph = {}
    print("Building graph...")
    for i in tqdm(range(X.shape[0])):
        sq_distances = np.square(np.linalg.norm(X[i] - X, axis=1))

        # find specific sigma
        eval_fn = lambda sigma: calc_perplexity(-sq_distances, sigma)
        sigma = binary_search(eval_fn, perplexity)

        # to remove current point from nn
        sq_distances[i] = np.inf

        nn_idx = np.argpartition(sq_distances, num_nn)[:num_nn]

        neg_nn_distances = -sq_distances[nn_idx] / (2 * sigma**2)
        # for numerical stability
        # e**k / e**m = e**(k-d) / e**(m-d)
        neg_nn_distances = neg_nn_distances - np.max(neg_nn_distances)
        # denom = logsumexp(neg_nn_distances)
        # log_nn_probs = neg_nn_distances - denom
        nn_probs = np.exp(neg_nn_distances)
        nn_probs = nn_probs / nn_probs.sum()
        nn_probs = np.cumsum(nn_probs)

        graph[i] = [nn_idx, nn_probs]
    return graph


def find_terminal_node(graph, node, landmarks_set):
    while True:
        r = np.random.rand()
        nn_idx, nn_probs = graph[node]
        k = np.searchsorted(nn_probs, r)
        node = nn_idx[k]
        if node in landmarks_set:
            return node


def random_walk(graph, landmarks_idx, num_iters, labels=None):
    """
    Performs random walk on the graph from one landmark point to another.

    Parameters:
        graph (dict): Mapping from point to 2 lists. First list is
        indices of nearest heighbors. Second is probabilities to
        transit to them.
        landmarks_idx (np.array): Array with indices of landmark points.
        num_iters: Number of random walks starting from each point.
    """
    K = landmarks_idx.shape[0]

    landmarks_set = set(landmarks_idx)
    node_array_map = {landmarks_idx[i]: i for i in range(K)}
    p_cond = np.zeros((K, K))

    correct_paths = 0
    short_circuits = 0

    print("Running RW...")
    for t in tqdm(range(num_iters)):
        for i in range(K):
            start = landmarks_idx[i]
            finish = find_terminal_node(graph, start, landmarks_set)
            j = node_array_map[finish]
            p_cond[i][j] += 1

            if labels is not None:
                if labels[start] == labels[finish]:
                    correct_paths += 1
                if start == finish:
                    short_circuits += 1
    if labels is not None:
        print(f"Fraction of correct paths: {correct_paths / (num_iters * K)}")
        print(f"Fraction of short circuits: {short_circuits / (num_iters * K)}")

    np.fill_diagonal(p_cond, 0)

    # for numerical stability
    # to take log later
    p_cond = p_cond + 1e-8

    return p_cond / p_cond.sum(axis=1).reshape(-1, 1)

>>>>>>> 57a5d6ba

#################################################
# Probabilities
#################################################


def random_walk_joint_probabilities(graph, landmarks_idx, num_iters, labels):
    p_cond = random_walk(graph, landmarks_idx, num_iters, labels)

    p = (p_cond + p_cond.T) / (2 * p_cond.shape[0])

    return p


def p_joint_probabilities(X, sigmas):
    """
    Parameters:
        X: matrix NxN with negative pairwise distances
    Returns:
        P: matrix NxN with joint probabilities
    """
    P_cond = p_conditional_probabilities(X, sigmas)
    P = (P_cond + P_cond.T) / (2 * X.shape[0])
    return P


def p_conditional_probabilities(X, sigmas):
    """
    Parameters:
        X: matrix KxN with negative pairwise squared distances
        sigmas: vector K with sigmas for corresponding samples
    """
    sigmas = sigmas.reshape(-1, 1)

    X_norm = X / (2 * np.square(sigmas))
    # for numerical stability
    # smaller numbers won't overfill float
    X_stable = X_norm - np.max(X_norm, axis=1).reshape(-1, 1)
    X_exp = np.exp(X_stable)

    np.fill_diagonal(X_exp, 0)

    # for numerical stability
    # to take log later
    X_exp = X_exp + 1e-8

    return X_exp / X_exp.sum(axis=1).reshape(-1, 1)


def q_joint_probabilities(Y):
    """
    Parameters:
        Y: matrix NxT with samples in reduced T-dimensional
        space
    Returns:
        Q: matrix NxN
        D_recip: matrix NxN with reciprocals to
        adjusted distances
    """
    D = pairwise_sq_distances(Y)
    D_recip = np.reciprocal(1 + D)

    np.fill_diagonal(D_recip, 0)

    Q = D_recip / D_recip.sum()

    return Q, D_recip


#################################################
# Sigmas
#################################################


def find_exact_sigmas(X, perplexity):
    """
    Find sigmas using binary search technique.

    Parameters:
        X: matrix NxN with negative squared pairwise distances
    """
    sigmas = []
    print("Finding sigmas")
    for i in tqdm(range(X.shape[0])):
        # create eval_fn
        X_i = X[i : i + 1, :]
        eval_fn = lambda sigma: calc_perplexity(X_i, sigma)
        # send to binary search
        sigma = binary_search(eval_fn, perplexity)
        sigmas.append(sigma)
    sigmas = np.array(sigmas)
    return sigmas


def calc_perplexity(X_i, sigma):
    """
    Parameters:
        X_i: row matrix 1xN with negative pairwise distances
        for point x_i to others
        sigma: corresponding value
    """
    perp = 2 ** calc_shannon_entropy(X_i, sigma)
    return perp


def calc_shannon_entropy(X_i, sigma):
    """
    Parameters:
        X_i: row matrix 1xN with negative pairwise distances
        for point x_i to others
        sigma: corresponding value
    """
    P_cond = p_conditional_probabilities(X_i, np.array([sigma]))
    ent = -(P_cond * np.log2(P_cond)).sum(axis=1)
    return ent


def binary_search(eval_fn, target, low=1e-20, high=1e3, tol=1e-10, max_iters=10000):
    """
    Performs binary search for arbitrary function and target.
    """
    for i in range(max_iters):
        guess = (low + high) / 2
        val = eval_fn(guess)
        # if i % 1000 == 0:
        #     print(val, low, high)
        if target < val:
            high = guess
        else:
            low = guess
        if np.abs(val - target) < tol:
            # print(i)
            break
    return guess


#################################################
# Utils
#################################################


def pairwise_sq_distances(X):
    """
    Compute pairwise squared euclidean distances between samples
    of X.

    Parameters:
        X: matrix NxD with initial samples
    Returns:
        D: matrix NxN
    """
    sq_dist = np.square(X).sum(axis=1).reshape(-1, 1)
    D = sq_dist - 2 * (X @ X.T) + sq_dist.T
    return D


def kl_divergence(P, Q):
    # for numerical stability
    # to divide
    np.fill_diagonal(Q, 1e-8)

    terms = P * np.log(P / Q)
    np.fill_diagonal(terms, 0)

    return terms.sum()


def kl_divergence_grad(P, Q, Y, D_recip, eef=1):
<<<<<<< HEAD
    pq_expand = np.expand_dims(eef*P - Q, 2)
=======
    pq_expand = np.expand_dims(eef * P - Q, 2)
>>>>>>> 57a5d6ba

    y_i = np.expand_dims(Y, 1)
    y_j = np.expand_dims(Y, 0)
    y_diff = y_i - y_j

    d_expand = np.expand_dims(D_recip, 2)

    grad = 4 * (pq_expand * y_diff * d_expand).sum(axis=1)
    return grad


def l2_penalty_grad(Y, beta):
    """
    Parameters:
        Y: matrix NxK with embedding samples
        beta: magnitude of the penalty term
    """
    return 2 * beta * Y


#################################################
# t-SNE
#################################################


class TSNE:
    """
<<<<<<< HEAD
    Arguments:
=======
    Parameters:
>>>>>>> 57a5d6ba
        n_components: number of output dimensions
        num_iters: number of iterations of optimization
        perplexity: soft number of neighbors for each point to form a cluster
        learning_rate: learning rate
        momentum: momentum term
        compression_period: number of iterations for early compression
        compression_term: L2 penalty factor for early compression
        initialization: type of initialization: 'random' or 'pca'
        ee: enable early exaggeration
        ee_iterations: if ee=True, number of iteration for early exaggeration
        verbose: enable plotting every 100 iterations
<<<<<<< HEAD
        color: if verbose=True, list ints of size N (number of samples) which represent encoded labels
        seed: seed for random generator
    """
=======
        labels: if verbose=True, list ints of size N (number of samples) which represent encoded labels
        seed: seed for random generator
    """

>>>>>>> 57a5d6ba
    def __init__(
        self,
        n_components=2,
        num_iters=1000,
        perplexity=30,
        learning_rate=200,
        momentum=0.001,
        compression_period=20,
        compression_term=2,
<<<<<<< HEAD
        initialization='random',
        ee=False,
        ee_iterations=250,
=======
        initialization="random",
        ee=False,
        ee_iterations=250,
        random_walk=False,
        points_part=0.3,
        num_nn=20,
        random_walk_num_iters=1000,
>>>>>>> 57a5d6ba
        verbose=False,
        labels=None,
    ):
        self.num_iters = num_iters
        self.n_components = n_components
        self.perplexity = perplexity
        self.learning_rate = learning_rate
        self.momentum = momentum
        self.compression_period = compression_period
        self.compression_term = compression_term
        self.initialization = initialization
        self.ee = ee
        self.ee_iterations = ee_iterations

        self.random_walk = random_walk
        self.points_part = points_part
        self.num_nn = num_nn
        self.random_walk_num_iters = random_walk_num_iters

        self.verbose = verbose
        self.labels = labels

        self.landmarks_idx = None
        self.graph = None
        self.sigmas = None
<<<<<<< HEAD
        self.Y = None

        self.metrics = {"kl_divergence": [], "spearman_corr": []}

=======
        self.X = None
        self.P = None
        self.Y = None

        self.metrics = {"kl_divergence": [], "spearman_corr": []}
>>>>>>> 57a5d6ba

    def fit(self, X, seed=0):
        """
        Find joint probabilities matrix for given X.
        """
        rng = np.random.default_rng(seed)
        N = X.shape[0]

        if self.ee:
            self.learning_rate = N / 12

<<<<<<< HEAD
        neg_sq_distances = -pairwise_sq_distances(X)
=======
        if self.random_walk:
            self.landmarks_idx = rng.choice(
                np.arange(N), size=int(N * self.points_part), replace=False
            )
            self.landmarks_idx = np.sort(self.landmarks_idx)
>>>>>>> 57a5d6ba

            self.graph = build_nn_graph(X, self.num_nn, self.perplexity)

            P = random_walk_joint_probabilities(
                self.graph, self.landmarks_idx, self.random_walk_num_iters, self.labels
            )

            # further works with selected data points
            X = X[self.landmarks_idx]
            self.labels = self.labels[self.landmarks_idx]
            N = X.shape[0]
        else:
            neg_sq_distances = -pairwise_sq_distances(X)

            self.sigmas = find_exact_sigmas(neg_sq_distances, self.perplexity)

<<<<<<< HEAD
        if self.Y is None:
            if self.initialization == 'random':
                Y = rng.normal(0, 1e-4, (N, self.n_components))
            elif self.initialization == 'pca':
                pca = PCA(n_components=self.n_components)
                Y = pca.fit(X=X)
=======
            P = p_joint_probabilities(neg_sq_distances, self.sigmas)
>>>>>>> 57a5d6ba

        self.P = P
        self.X = X

    # seperate transform() function with custom seed allows
    # a few runs for once calculated P
    def transform(self, seed=0):
        """
        Find mapping for earlier calculated probabilities matrix.
        """
        N = self.X.shape[0]
        rng = np.random.default_rng(seed)

        if self.Y is None:
            if self.initialization == "random":
                Y = rng.normal(0, 1e-4, (N, self.n_components))
            elif self.initialization == "pca":
                pca = PCA(n_components=self.n_components)
                Y = pca.fit(X=self.X)

        Y = self._gradient_descent(self.P, Y)

        return Y

    def _gradient_descent(self, P, Y):
        Y_1 = Y
        Y_2 = Y

        print("Running gradient descent...")
        for t in tqdm(range(self.num_iters)):
            Q, D_inv = q_joint_probabilities(Y)

            if self.ee and t < self.ee_iterations:
                grad = kl_divergence_grad(P, Q, Y, D_inv, eef=12)
            else:
                grad = kl_divergence_grad(P, Q, Y, D_inv)
            if t < self.compression_period:
                grad += l2_penalty_grad(Y, self.compression_term)

            Y = Y_1 - self._learning_rate(t) * grad + self._momentum(t) * (Y_1 - Y_2)

            Y_2 = Y_1
            Y_1 = Y

            if self.verbose and (t + 1) % 100 == 0:
                print(f"Max difference between Y_1 and Y_2: {np.max(abs(Y_1 - Y_2))}")
                plt.scatter(Y[:, 0], Y[:, 1], c=self.labels)
                plt.show()

        self.metrics["kl_divergence"].append(kl_divergence(P, Q))

        return Y

    def _momentum(self, t):
        return self.momentum

    def _learning_rate(self, t):
        return self.learning_rate

    def plot_metrics(self):
        fig, axs = plt.subplots(1, 1, figsize=(6, 6))
        axs[0][0] = plt.plot(self.metrics["kl_divergence"])
        axs[0][0].set_title("KL Divergence")
        axs[0][0].set_xlabel("Iteration")
        axs[0][0].set_ylabel("Value")
        fig.show()


#################################################
# Example
#################################################


def run_TSNE():
    tsne = TSNE(num_iters=10)

    X_test = np.array([[1, 2, 3], [1, 1, 1], [3, 3, 3]], dtype="float64")
    Y_test = np.power(X_test, 1e-4)

    Y = tsne.fit(X_test)

    plt.scatter(Y[:, 0], Y[:, 1])
    plt.show()


if __name__ == "__main__":
    run_TSNE()<|MERGE_RESOLUTION|>--- conflicted
+++ resolved
@@ -2,8 +2,6 @@
 from tqdm import tqdm
 import matplotlib.pyplot as plt
 from sklearn.decomposition import PCA
-<<<<<<< HEAD
-=======
 from scipy.special import logsumexp
 
 
@@ -106,7 +104,6 @@
 
     return p_cond / p_cond.sum(axis=1).reshape(-1, 1)
 
->>>>>>> 57a5d6ba
 
 #################################################
 # Probabilities
@@ -275,11 +272,7 @@
 
 
 def kl_divergence_grad(P, Q, Y, D_recip, eef=1):
-<<<<<<< HEAD
-    pq_expand = np.expand_dims(eef*P - Q, 2)
-=======
     pq_expand = np.expand_dims(eef * P - Q, 2)
->>>>>>> 57a5d6ba
 
     y_i = np.expand_dims(Y, 1)
     y_j = np.expand_dims(Y, 0)
@@ -307,11 +300,7 @@
 
 class TSNE:
     """
-<<<<<<< HEAD
     Arguments:
-=======
-    Parameters:
->>>>>>> 57a5d6ba
         n_components: number of output dimensions
         num_iters: number of iterations of optimization
         perplexity: soft number of neighbors for each point to form a cluster
@@ -323,16 +312,12 @@
         ee: enable early exaggeration
         ee_iterations: if ee=True, number of iteration for early exaggeration
         verbose: enable plotting every 100 iterations
-<<<<<<< HEAD
         color: if verbose=True, list ints of size N (number of samples) which represent encoded labels
         seed: seed for random generator
-    """
-=======
         labels: if verbose=True, list ints of size N (number of samples) which represent encoded labels
         seed: seed for random generator
     """
 
->>>>>>> 57a5d6ba
     def __init__(
         self,
         n_components=2,
@@ -342,11 +327,6 @@
         momentum=0.001,
         compression_period=20,
         compression_term=2,
-<<<<<<< HEAD
-        initialization='random',
-        ee=False,
-        ee_iterations=250,
-=======
         initialization="random",
         ee=False,
         ee_iterations=250,
@@ -354,7 +334,6 @@
         points_part=0.3,
         num_nn=20,
         random_walk_num_iters=1000,
->>>>>>> 57a5d6ba
         verbose=False,
         labels=None,
     ):
@@ -380,18 +359,11 @@
         self.landmarks_idx = None
         self.graph = None
         self.sigmas = None
-<<<<<<< HEAD
-        self.Y = None
-
-        self.metrics = {"kl_divergence": [], "spearman_corr": []}
-
-=======
         self.X = None
         self.P = None
         self.Y = None
 
         self.metrics = {"kl_divergence": [], "spearman_corr": []}
->>>>>>> 57a5d6ba
 
     def fit(self, X, seed=0):
         """
@@ -403,15 +375,11 @@
         if self.ee:
             self.learning_rate = N / 12
 
-<<<<<<< HEAD
-        neg_sq_distances = -pairwise_sq_distances(X)
-=======
         if self.random_walk:
             self.landmarks_idx = rng.choice(
                 np.arange(N), size=int(N * self.points_part), replace=False
             )
             self.landmarks_idx = np.sort(self.landmarks_idx)
->>>>>>> 57a5d6ba
 
             self.graph = build_nn_graph(X, self.num_nn, self.perplexity)
 
@@ -428,16 +396,7 @@
 
             self.sigmas = find_exact_sigmas(neg_sq_distances, self.perplexity)
 
-<<<<<<< HEAD
-        if self.Y is None:
-            if self.initialization == 'random':
-                Y = rng.normal(0, 1e-4, (N, self.n_components))
-            elif self.initialization == 'pca':
-                pca = PCA(n_components=self.n_components)
-                Y = pca.fit(X=X)
-=======
             P = p_joint_probabilities(neg_sq_distances, self.sigmas)
->>>>>>> 57a5d6ba
 
         self.P = P
         self.X = X
